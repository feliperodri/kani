--- conflicted
+++ resolved
@@ -37,13 +37,8 @@
 use rustc_metadata::EncodedMetadata;
 use rustc_middle::dep_graph::{WorkProduct, WorkProductId};
 use rustc_middle::mir::mono::MonoItem;
-<<<<<<< HEAD
-use rustc_middle::query::{ExternProviders, Providers};
+use rustc_middle::util::Providers;
 use rustc_middle::ty::{Instance, InstanceDef, TyCtxt};
-=======
-use rustc_middle::ty::TyCtxt;
-use rustc_middle::util::Providers;
->>>>>>> 341836c4
 use rustc_session::config::{CrateType, OutputFilenames, OutputType};
 use rustc_session::cstore::MetadataLoaderDyn;
 use rustc_session::output::out_filename;
@@ -156,31 +151,20 @@
                     *did = attrs.inner_check().unwrap().unwrap()
                 }
 
-                // Attaching the contract gets its own loop, because the
-                // functions used in the contract expressions must have been
-                // declared and created before since we rip out the
-                // implementation from the contract function
-                let mut contract_info = None;
-                for item in &items {
-                    if let MonoItem::Fn(instance @ Instance { def: InstanceDef::Item(did), .. }) =
-                        item
-                    {
-                        if check_contract == Some(*did) {
-                            let attrs = KaniAttributes::for_item(tcx, *did);
-                            let Some(assigns_contract) = attrs.modifies_contract() else {
-                                debug!(?instance, "had no assigns contract specified");
-                                continue;
-                            };
-                            gcx.attach_contract(*instance, assigns_contract);
-                            assert!(
-                                contract_info
-                                    .replace(tcx.symbol_name(*instance).to_string())
-                                    .is_none()
-                            );
-                        }
-                    }
-                }
-                contract_info
+                let mut instances_of_check = items.iter().copied().filter_map(|i| match i {
+                    MonoItem::Fn(instance @ Instance { def: InstanceDef::Item(did), .. }) => (check_contract == Some(did)).then_some(instance),
+                    _ => None
+                });
+                let instance_of_check = instances_of_check.next().unwrap();
+                assert!(instances_of_check.next().is_none());
+                let attrs = KaniAttributes::for_item(tcx, instance_of_check.def_id());
+                let assigns_contract = attrs.modifies_contract().unwrap_or_else(|| {
+                    debug!(?instance_of_check, "had no assigns contract specified");
+                    vec![]
+                });
+                gcx.attach_contract(instance_of_check, assigns_contract);
+
+                tcx.symbol_name(instance_of_check).to_string()
             },
             "codegen",
         );
