// Copyright Kani Contributors
// SPDX-License-Identifier: Apache-2.0 OR MIT
//! This module contains code that are backend agnostic. For example, MIR analysis
//! and transformations.

use std::collections::HashSet;
use std::path::Path;

use crate::kani_queries::QueryDb;
use rustc_hir::{def::DefKind, def_id::LOCAL_CRATE};
use rustc_middle::mir::write_mir_pretty;
use rustc_middle::span_bug;
use rustc_middle::ty::layout::{
    FnAbiError, FnAbiOf, FnAbiOfHelpers, FnAbiRequest, HasParamEnv, HasTyCtxt, LayoutError,
    LayoutOfHelpers, TyAndLayout,
};
use rustc_middle::ty::{self, Instance as InstanceInternal, Ty as TyInternal, TyCtxt};
use rustc_session::config::OutputType;
use rustc_smir::rustc_internal;
use rustc_span::source_map::respan;
use rustc_span::Span;
use rustc_target::abi::call::FnAbi;
use rustc_target::abi::{HasDataLayout, TargetDataLayout};
<<<<<<< HEAD
use stable_mir::mir::mono::{Instance, InstanceKind, MonoItem};
use stable_mir::ty::{BoundVariableKind, FnDef, RigidTy, Span as SpanStable, Ty, TyKind};
use stable_mir::visitor::{Visitable, Visitor as TypeVisitor};
=======
use stable_mir::mir::mono::{InstanceKind, MonoItem};
use stable_mir::ty::{FnDef, RigidTy, Span as SpanStable, TyKind};
>>>>>>> 2d002fd5
use stable_mir::{CrateDef, DefId};
use std::fs::File;
use std::io::BufWriter;
use std::io::Write;

use self::attributes::KaniAttributes;

pub mod analysis;
pub mod attributes;
pub mod coercion;
mod intrinsics;
pub mod metadata;
pub mod provide;
pub mod reachability;
pub mod resolve;
pub mod stubbing;
pub mod transform;

/// Check that all crate items are supported and there's no misconfiguration.
/// This method will exhaustively print any error / warning and it will abort at the end if any
/// error was found.
pub fn check_crate_items(tcx: TyCtxt, ignore_asm: bool) {
    let krate = tcx.crate_name(LOCAL_CRATE);
    for item in tcx.hir().items() {
        let def_id = item.owner_id.def_id.to_def_id();
        KaniAttributes::for_item(tcx, def_id).check_attributes();
        if tcx.def_kind(def_id) == DefKind::GlobalAsm {
            if !ignore_asm {
                let error_msg = format!(
                    "Crate {krate} contains global ASM, which is not supported by Kani. Rerun with \
                    `--enable-unstable --ignore-global-asm` to suppress this error \
                    (**Verification results may be impacted**).",
                );
                tcx.dcx().err(error_msg);
            } else {
                tcx.dcx().warn(format!(
                    "Ignoring global ASM in crate {krate}. Verification results may be impacted.",
                ));
            }
        }
    }
    tcx.dcx().abort_if_errors();
}

/// Check that all given items are supported and there's no misconfiguration.
/// This method will exhaustively print any error / warning and it will abort at the end if any
/// error was found.
pub fn check_reachable_items(tcx: TyCtxt, queries: &QueryDb, items: &[MonoItem]) {
    // Avoid printing the same error multiple times for different instantiations of the same item.
    let mut def_ids = HashSet::new();
    for item in items.iter().filter(|i| matches!(i, MonoItem::Fn(..) | MonoItem::Static(..))) {
        let def_id = match item {
            MonoItem::Fn(instance) => instance.def.def_id(),
            MonoItem::Static(def) => def.def_id(),
            MonoItem::GlobalAsm(_) => {
                unreachable!()
            }
        };
        if !def_ids.contains(&def_id) {
            // Check if any unstable attribute was reached.
            KaniAttributes::for_def_id(tcx, def_id)
                .check_unstable_features(&queries.args().unstable_features);
            def_ids.insert(def_id);
        }
    }
    tcx.dcx().abort_if_errors();
}

<<<<<<< HEAD
/// A basic check that ensures a function with a contract does not receive
/// mutable pointers in its input and does not return raw pointers of any kind.
///
/// This is a temporary safety measure because contracts cannot yet reason
/// about the heap.
fn check_is_contract_safe(tcx: TyCtxt, instance: Instance) {
    struct NoMutPtr<'tcx> {
        tcx: TyCtxt<'tcx>,
        is_prohibited: fn(Ty) -> bool,
        /// Where (top level) did the type we're analyzing come from. Used for
        /// composing error messages.
        r#where: &'static str,
        /// Adjective to describe the kind of pointer we're prohibiting.
        /// Essentially `is_prohibited` but in English.
        what: &'static str,
    }

    impl<'tcx> TypeVisitor for NoMutPtr<'tcx> {
        type Break = ();
        fn visit_ty(&mut self, ty: &Ty) -> std::ops::ControlFlow<Self::Break> {
            if (self.is_prohibited)(*ty) {
                // TODO make this more user friendly
                self.tcx.dcx().err(format!(
                    "{} contains a {}pointer ({}). This is prohibited for functions with contracts, \
                    as they cannot yet reason about the pointer behavior.", self.r#where, self.what,
                    ty));
            }

            // Rust's type visitor only recurses into type arguments, (e.g.
            // `generics` in this match). This is enough for many types, but it
            // won't look at the field types of structs or enums. So we override
            // it here and do that ourselves.
            //
            // Since the field types also must contain in some form all the type
            // arguments the visitor will see them as it inspects the fields and
            // we don't need to call back to `super`.
            if let TyKind::RigidTy(RigidTy::Adt(adt_def, generics)) = ty.kind() {
                for variant in adt_def.variants() {
                    for field in &variant.fields() {
                        self.visit_ty(&field.ty_with_args(&generics))?;
                    }
                }
                std::ops::ControlFlow::Continue(())
            } else {
                // For every other type.
                ty.super_visit(self)
            }
        }
    }

    fn is_raw_mutable_ptr(ty: Ty) -> bool {
        let kind = ty.kind();
        kind.is_raw_ptr() && kind.is_mutable_ptr()
    }

    fn is_raw_ptr(ty: Ty) -> bool {
        let kind = ty.kind();
        kind.is_raw_ptr()
    }

    // TODO: Replace this with fn_abi.
    // https://github.com/model-checking/kani/issues/1365
    let bound_fn_sig = instance.ty().kind().fn_sig().unwrap();

    for var in &bound_fn_sig.bound_vars {
        if let BoundVariableKind::Ty(t) = var {
            tcx.dcx().span_err(
                rustc_internal::internal(tcx, instance.def.span()),
                format!("Found a bound type variable {t:?} after monomorphization"),
            );
        }
    }

    let fn_typ = bound_fn_sig.skip_binder();

    for (input_ty, (is_prohibited, r#where, what)) in fn_typ
        .inputs()
        .iter()
        .copied()
        .zip(std::iter::repeat((is_raw_mutable_ptr as fn(_) -> _, "This argument", "mutable ")))
        .chain([(fn_typ.output(), (is_raw_ptr as fn(_) -> _, "The return", ""))])
    {
        let mut v = NoMutPtr { tcx, is_prohibited, r#where, what };
        v.visit_ty(&input_ty);
    }
}

=======
>>>>>>> 2d002fd5
/// Print MIR for the reachable items if the `--emit mir` option was provided to rustc.
pub fn dump_mir_items(tcx: TyCtxt, items: &[MonoItem], output: &Path) {
    /// Convert MonoItem into a DefId.
    /// Skip stuff that we cannot generate the MIR items.
    fn visible_item(item: &MonoItem) -> Option<(MonoItem, DefId)> {
        match item {
            // Exclude FnShims and others that cannot be dumped.
            MonoItem::Fn(instance) if matches!(instance.kind, InstanceKind::Item) => {
                Some((item.clone(), instance.def.def_id()))
            }
            MonoItem::Fn(..) => None,
            MonoItem::Static(def) => Some((item.clone(), def.def_id())),
            MonoItem::GlobalAsm(_) => None,
        }
    }

    if tcx.sess.opts.output_types.contains_key(&OutputType::Mir) {
        // Create output buffer.
        let out_file = File::create(output).unwrap();
        let mut writer = BufWriter::new(out_file);

        // For each def_id, dump their MIR
        for (item, def_id) in items.iter().filter_map(visible_item) {
            writeln!(writer, "// Item: {item:?}").unwrap();
            write_mir_pretty(tcx, Some(rustc_internal::internal(tcx, def_id)), &mut writer)
                .unwrap();
        }
    }
}

/// Structure that represents the source location of a definition.
/// TODO: Use `InternedString` once we move it out of the cprover_bindings.
/// <https://github.com/model-checking/kani/issues/2435>
pub struct SourceLocation {
    pub filename: String,
    pub start_line: usize,
    pub end_line: usize,
}

impl SourceLocation {
    pub fn new(span: SpanStable) -> Self {
        let loc = span.get_lines();
        let filename = span.get_filename().to_string();
        let start_line = loc.start_line;
        let end_line = loc.end_line;
        SourceLocation { filename, start_line, end_line }
    }
}

/// Get the FnAbi of a given instance with no extra variadic arguments.
/// TODO: Get rid of this. Use instance.fn_abi() instead.
/// <https://github.com/model-checking/kani/issues/1365>
pub fn fn_abi<'tcx>(
    tcx: TyCtxt<'tcx>,
    instance: InstanceInternal<'tcx>,
) -> &'tcx FnAbi<'tcx, TyInternal<'tcx>> {
    let helper = CompilerHelpers { tcx };
    helper.fn_abi_of_instance(instance, ty::List::empty())
}

struct CompilerHelpers<'tcx> {
    tcx: TyCtxt<'tcx>,
}

impl<'tcx> HasParamEnv<'tcx> for CompilerHelpers<'tcx> {
    fn param_env(&self) -> ty::ParamEnv<'tcx> {
        ty::ParamEnv::reveal_all()
    }
}

impl<'tcx> HasTyCtxt<'tcx> for CompilerHelpers<'tcx> {
    fn tcx(&self) -> TyCtxt<'tcx> {
        self.tcx
    }
}

impl<'tcx> HasDataLayout for CompilerHelpers<'tcx> {
    fn data_layout(&self) -> &TargetDataLayout {
        self.tcx.data_layout()
    }
}

impl<'tcx> LayoutOfHelpers<'tcx> for CompilerHelpers<'tcx> {
    type LayoutOfResult = TyAndLayout<'tcx>;

    #[inline]
    fn handle_layout_err(&self, err: LayoutError<'tcx>, span: Span, ty: TyInternal<'tcx>) -> ! {
        span_bug!(span, "failed to get layout for `{}`: {}", ty, err)
    }
}

/// Implement error handling for extracting function ABI information.
impl<'tcx> FnAbiOfHelpers<'tcx> for CompilerHelpers<'tcx> {
    type FnAbiOfResult = &'tcx FnAbi<'tcx, TyInternal<'tcx>>;

    #[inline]
    fn handle_fn_abi_err(
        &self,
        err: FnAbiError<'tcx>,
        span: Span,
        fn_abi_request: FnAbiRequest<'tcx>,
    ) -> ! {
        if let FnAbiError::Layout(LayoutError::SizeOverflow(_)) = err {
            self.tcx.dcx().emit_fatal(respan(span, err))
        } else {
            match fn_abi_request {
                FnAbiRequest::OfFnPtr { sig, extra_args } => {
                    span_bug!(
                        span,
                        "Error: {err:?}\n while running `fn_abi_of_fn_ptr. ({sig}, {extra_args:?})`",
                    );
                }
                FnAbiRequest::OfInstance { instance, extra_args } => {
                    span_bug!(
                        span,
                        "Error: {err:?}\n while running `fn_abi_of_instance. ({instance}, {extra_args:?})`",
                    );
                }
            }
        }
    }
}

/// Find an instance of a function from the given crate that has been annotated with `diagnostic`
/// item.
fn find_fn_def(tcx: TyCtxt, diagnostic: &str) -> Option<FnDef> {
    let attr_id = tcx
        .all_diagnostic_items(())
        .name_to_id
        .get(&rustc_span::symbol::Symbol::intern(diagnostic))?;
    let TyKind::RigidTy(RigidTy::FnDef(def, _)) =
        rustc_internal::stable(tcx.type_of(attr_id)).value.kind()
    else {
        return None;
    };
    Some(def)
}<|MERGE_RESOLUTION|>--- conflicted
+++ resolved
@@ -21,14 +21,8 @@
 use rustc_span::Span;
 use rustc_target::abi::call::FnAbi;
 use rustc_target::abi::{HasDataLayout, TargetDataLayout};
-<<<<<<< HEAD
-use stable_mir::mir::mono::{Instance, InstanceKind, MonoItem};
-use stable_mir::ty::{BoundVariableKind, FnDef, RigidTy, Span as SpanStable, Ty, TyKind};
-use stable_mir::visitor::{Visitable, Visitor as TypeVisitor};
-=======
 use stable_mir::mir::mono::{InstanceKind, MonoItem};
 use stable_mir::ty::{FnDef, RigidTy, Span as SpanStable, TyKind};
->>>>>>> 2d002fd5
 use stable_mir::{CrateDef, DefId};
 use std::fs::File;
 use std::io::BufWriter;
@@ -97,96 +91,6 @@
     tcx.dcx().abort_if_errors();
 }
 
-<<<<<<< HEAD
-/// A basic check that ensures a function with a contract does not receive
-/// mutable pointers in its input and does not return raw pointers of any kind.
-///
-/// This is a temporary safety measure because contracts cannot yet reason
-/// about the heap.
-fn check_is_contract_safe(tcx: TyCtxt, instance: Instance) {
-    struct NoMutPtr<'tcx> {
-        tcx: TyCtxt<'tcx>,
-        is_prohibited: fn(Ty) -> bool,
-        /// Where (top level) did the type we're analyzing come from. Used for
-        /// composing error messages.
-        r#where: &'static str,
-        /// Adjective to describe the kind of pointer we're prohibiting.
-        /// Essentially `is_prohibited` but in English.
-        what: &'static str,
-    }
-
-    impl<'tcx> TypeVisitor for NoMutPtr<'tcx> {
-        type Break = ();
-        fn visit_ty(&mut self, ty: &Ty) -> std::ops::ControlFlow<Self::Break> {
-            if (self.is_prohibited)(*ty) {
-                // TODO make this more user friendly
-                self.tcx.dcx().err(format!(
-                    "{} contains a {}pointer ({}). This is prohibited for functions with contracts, \
-                    as they cannot yet reason about the pointer behavior.", self.r#where, self.what,
-                    ty));
-            }
-
-            // Rust's type visitor only recurses into type arguments, (e.g.
-            // `generics` in this match). This is enough for many types, but it
-            // won't look at the field types of structs or enums. So we override
-            // it here and do that ourselves.
-            //
-            // Since the field types also must contain in some form all the type
-            // arguments the visitor will see them as it inspects the fields and
-            // we don't need to call back to `super`.
-            if let TyKind::RigidTy(RigidTy::Adt(adt_def, generics)) = ty.kind() {
-                for variant in adt_def.variants() {
-                    for field in &variant.fields() {
-                        self.visit_ty(&field.ty_with_args(&generics))?;
-                    }
-                }
-                std::ops::ControlFlow::Continue(())
-            } else {
-                // For every other type.
-                ty.super_visit(self)
-            }
-        }
-    }
-
-    fn is_raw_mutable_ptr(ty: Ty) -> bool {
-        let kind = ty.kind();
-        kind.is_raw_ptr() && kind.is_mutable_ptr()
-    }
-
-    fn is_raw_ptr(ty: Ty) -> bool {
-        let kind = ty.kind();
-        kind.is_raw_ptr()
-    }
-
-    // TODO: Replace this with fn_abi.
-    // https://github.com/model-checking/kani/issues/1365
-    let bound_fn_sig = instance.ty().kind().fn_sig().unwrap();
-
-    for var in &bound_fn_sig.bound_vars {
-        if let BoundVariableKind::Ty(t) = var {
-            tcx.dcx().span_err(
-                rustc_internal::internal(tcx, instance.def.span()),
-                format!("Found a bound type variable {t:?} after monomorphization"),
-            );
-        }
-    }
-
-    let fn_typ = bound_fn_sig.skip_binder();
-
-    for (input_ty, (is_prohibited, r#where, what)) in fn_typ
-        .inputs()
-        .iter()
-        .copied()
-        .zip(std::iter::repeat((is_raw_mutable_ptr as fn(_) -> _, "This argument", "mutable ")))
-        .chain([(fn_typ.output(), (is_raw_ptr as fn(_) -> _, "The return", ""))])
-    {
-        let mut v = NoMutPtr { tcx, is_prohibited, r#where, what };
-        v.visit_ty(&input_ty);
-    }
-}
-
-=======
->>>>>>> 2d002fd5
 /// Print MIR for the reachable items if the `--emit mir` option was provided to rustc.
 pub fn dump_mir_items(tcx: TyCtxt, items: &[MonoItem], output: &Path) {
     /// Convert MonoItem into a DefId.
